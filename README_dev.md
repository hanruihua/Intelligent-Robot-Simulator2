# Intelligent-Robot-Simulator2

A python based robot simulator framework for the intelligent robotics navigation and learning

## Prerequisite

Test platform: Ubuntu20.04, windows10

- Python: >= 3.8
    - numpy  
    - matplotlib 
    - cvxpy
    - scipy

## Installation

clone the repository

```
git clone https://github.com/hanruihua/Intelligent-Robot-Simulator2.git
```

install the package (ir_sim2)

```
cd Intelligent-Robot-Simulator2
pip install -e .
```

## Usage

The examples are in the ir-sim2/usage

## To do list

- [x] Basic framework
- [x] Mobile robot movement
- [x] collision check
- [x] gif generation
- [x] multi robots mode (collision)  
- [x] sensor lidar
- [x] env res
- [x] collision check with discrete samples
- [x] omni directional robots
- [x] Add custom robot model
- [x] Add sensor: gps, odometry
- [x] Add noise (diff)
- [ ] line obstacle
- [ ] map obstacle
- [ ] using the mouse to select the circle and polygon obstacles
<<<<<<< HEAD
- [ ] Add the data monitor
- [ ] Add more scenarios (traffic)
=======
- [ ] Add the data monitor 
- [ ] Add the env logger 
- [ ] Add subplot 
- [ ] Add collision mode
>>>>>>> e3273393
<|MERGE_RESOLUTION|>--- conflicted
+++ resolved
@@ -48,12 +48,8 @@
 - [ ] line obstacle
 - [ ] map obstacle
 - [ ] using the mouse to select the circle and polygon obstacles
-<<<<<<< HEAD
 - [ ] Add the data monitor
 - [ ] Add more scenarios (traffic)
-=======
-- [ ] Add the data monitor 
 - [ ] Add the env logger 
 - [ ] Add subplot 
-- [ ] Add collision mode
->>>>>>> e3273393
+- [ ] Add collision mode