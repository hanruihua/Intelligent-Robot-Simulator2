## Pypi

```
py -m build
py -m twine upload dist/*
```

## To do list
- [x] Basic framework
- [x] Mobile robot movement
- [x] collision check
- [x] gif generation
- [x] multi robots mode (collision)  
- [x] sensor lidar
- [x] env res
- [x] collision check with discrete samples
- [x] omni directional robots
- [x] Add custom robot model
- [x] Add sensor: gps, odometry
- [x] Add noise (diff)
- [x] line obstacle
- [x] Add subplot 
- [x] Add collision mode
- [x] map obstacle
- [x] Add functions to access obstacles with different types
- [x] Add draw points
- [x] reformulate obstacles and robots by Object class  
- [x] Add the env logger 
- [x] private and public methods and parameters in class
- [x] Add regular event for other obstacles or robots
- [x] Rearrange the framework of obstacles 
- [x] Add function to construct obstacle and robot
- [x] Attribute of the obstacles and robots
- [x] robot description 
- [x] Construct the object base class for the robot and obstacles
- [ ] All the rotation and translation can be represented by the homogeneous transformation matrix
- [ ] transfer the function from the previous version
- [ ] Maze generator
- [ ] real robot size (LIMO, BYD)
- [ ] Using decorator to update
- [ ] code annotation for main class
- [ ] Add the data monitor
- [ ] Add more scenarios (traffic)
- [ ] Add the interface with gym
- [ ] Support the feature of adding or eliminating obstacles by functions
- [ ] Add functions to access obstacles with different types
- [ ] Add more key functions for keyboard control
- [ ] Develop Tools for tackling Data
- [ ] Add scenarios (tasks), car_racing, maze, traffic
- [ ] 3D visualization
- [ ] check whether the object is convex
- [ ] Add synchronization and asynchronization mode
- [ ] Add tf (similar like ROS tf)
- [ ] pytest
- [ ] record and replay path
- [ ] Plot velocity and acceleration
- [ ] Some judgment functions for control
<<<<<<< HEAD
- [ ] Change the render from matplotlib to pyglet
=======
- [ ] Add example yaml files
- [ ] Add some data structure for plot
- [ ] Check the dimension of various values and fix the input error, such as state dim, velocity dim. 
- [ ] Test Scenario for the different robot models and planners. 
>>>>>>> 6254a773
<|MERGE_RESOLUTION|>--- conflicted
+++ resolved
@@ -55,11 +55,8 @@
 - [ ] record and replay path
 - [ ] Plot velocity and acceleration
 - [ ] Some judgment functions for control
-<<<<<<< HEAD
 - [ ] Change the render from matplotlib to pyglet
-=======
 - [ ] Add example yaml files
 - [ ] Add some data structure for plot
 - [ ] Check the dimension of various values and fix the input error, such as state dim, velocity dim. 
-- [ ] Test Scenario for the different robot models and planners. 
->>>>>>> 6254a773
+- [ ] Test Scenario for the different robot models and planners. 