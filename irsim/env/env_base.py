"""
Class EnvBase is the base class of the environment. This class will read the yaml file and create the world, robot, obstacle, and map objects.

Author: Ruihua Han (hanrh@connect.hku.hk)
"""

import matplotlib

matplotlib.use("TkAgg")
from irsim.env.env_config import EnvConfig
from irsim.world import World
from .env_plot import EnvPlot
from irsim.global_param import world_param, env_param
from irsim.world.object_factory import ObjectFactory
from matplotlib import pyplot as plt
import platform
import numpy as np
from .env_logger import EnvLogger
from irsim.lib import random_generate_polygon
from shapely import Polygon
from typing import Optional
import importlib
from irsim.world import ObjectBase
<<<<<<< HEAD
=======
from tabulate import tabulate
>>>>>>> bd512dcb

try:
    from pynput import keyboard
    keyboard_module = True
except ImportError:
    keyboard_module = False

class EnvBase:
    """
    The base class of environment. This class will read the yaml file and create the world, robot, obstacle, and map objects.

    Args:
        world_name (str): Path to the world yaml file.
        display (bool): Flag to display the environment.
        disable_all_plot (bool): Flag to disable all plots and figures.
        save_ani (bool): Flag to save the animation.
        full (bool): Flag to full screen the figure.
        log_file (str): Name of the log file.
        log_level (str): Level of the log output.
    """

    def __init__(
        self,
        world_name: Optional[str] = None,
        display: bool = True,
        disable_all_plot: bool = False,
        save_ani: bool = False,
        full: bool = False,
        log_file: Optional[str] = None,
        log_level: str = "INFO",
    ) -> None:

        # init env setting
        self.display = display
        self.disable_all_plot = disable_all_plot
        self.save_ani = save_ani
        self.logger = EnvLogger(log_file, log_level)
        env_param.logger = self.logger

        self.env_config = EnvConfig(world_name)
        object_factory = ObjectFactory()
        # init objects (world, obstacle, robot)

        self._world = World(world_name, **self.env_config.parse["world"])

        self._robot_collection = object_factory.create_from_parse(
            self.env_config.parse["robot"], "robot"
        )
        self._obstacle_collection = object_factory.create_from_parse(
            self.env_config.parse["obstacle"], "obstacle"
        )
        self._map_collection = object_factory.create_from_map(
            self._world.obstacle_positions, self._world.buffer_reso
        )

        # env parameters
        self._env_plot = EnvPlot(
            self._world.grid_map,
            self.objects,
            self._world.x_range,
            self._world.y_range,
            **self.env_config.parse["plot"],
        )

        env_param.objects = self.objects

        if world_param.control_mode == "keyboard":
<<<<<<< HEAD
            self.init_keyboard(self.env_config.parse["keyboard"])
=======
            if not keyboard_module:
                self.logger.error(
                    "Keyboard module is not installed. Auto control applied. Please install pynput by 'pip install pynput'."
                )
                world_param.control_mode = "auto"
            else:
                self.init_keyboard(self.env_config.parse["keyboard"])
>>>>>>> bd512dcb

        if full:
            system_platform = platform.system()
            if system_platform == "Linux":
                plt.get_current_fig_manager().full_screen_toggle()

            elif system_platform == "Windows":
                mng = plt.get_current_fig_manager()
                mng.full_screen_toggle()

    def __del__(self):
        # env_param.objects = []

        print(
            "INFO: Simulated Environment End with sim time elapsed: {} seconds".format(
                round(self._world.time, 2)
            )
        )

    def __str__(self):
        return f"Environment: {self._world.name}"

    def step(self, action=None, action_id=0):
        """
        Perform a simulation step in the environment.

        Args:
            action (list or numpy array 2*1): Action to be performed in the environment.

                - differential robot action:  linear velocity, angular velocity
                - omnidirectional robot action: v_x -- velocity in x; v_y -- velocity in y
                - Ackermann robot action: linear velocity, Steering angle

            action_id (int): Apply the action to the robot with the given id.
        """

        if isinstance(action, list):
            self._objects_step(action)
        else:
            if world_param.control_mode == "keyboard":
                self._object_step(self.key_vel, self.key_id)
            else:
                self._object_step(action, action_id)

        self._world.step()

    def _objects_step(self, action=None):
        action = action + [None] * (len(self.objects) - len(action))
        [obj.step(action) for obj, action in zip(self.objects, action)]

    def _object_step(self, action, obj_id=0):
        self.objects[obj_id].step(action)
        [obj.step() for obj in self.objects if obj._id != obj_id]

    # render
    def render(self, interval=0.05, figure_kwargs=dict(), **kwargs):
        """
        Render the environment.

        Args:
            interval(float) :  Time interval between frames in seconds.
            figure_kwargs(dict) : Additional keyword arguments for saving figures, see `savefig <https://matplotlib.org/3.1.1/api/_as_gen/matplotlib.pyplot.savefig.html>`_ for detail.
            kwargs: Additional keyword arguments for drawing components. see :py:meth:`.ObjectBase.plot` function for detail.
        """

        if not self.disable_all_plot:
            if self._world.sampling:

                if self.display:
                    plt.pause(interval)

                if self.save_ani:
                    self.save_figure(save_gif=True, **figure_kwargs)

                self._env_plot.clear_components("dynamic", self.objects)
                self._env_plot.draw_components("dynamic", self.objects, **kwargs)

    def show(self):
        """
        Show the environment figure.
        """

        self._env_plot.show()

    # draw various components
    def draw_trajectory(self, traj, traj_type="g-", **kwargs):
        """
        Draw the trajectory on the environment figure.

        Args:
            traj (list): List of trajectory points (2 * 1 vector).
            traj_type: Type of the trajectory line, see matplotlib plot function for detail.
            **kwargs: Additional keyword arguments for drawing the trajectory, see :py:meth:`.EnvPlot.draw_trajectory` for detail.
        """

        self._env_plot.draw_trajectory(traj, traj_type, **kwargs)

    def draw_points(self, points, s=30, c="b", refresh=True, **kwargs):
        """
        Draw points on the environment figure.

        Args:
            points (list): List of points (2*1) to be drawn.
            s (int): Size of the points.
            c (str): Color of the points.
            refresh (bool): Flag to refresh the points in the figure.
            **kwargs: Additional keyword arguments for drawing the points, see `ax.scatter <https://matplotlib.org/stable/api/_as_gen/matplotlib.axes.Axes.scatter.html>`_ function for detail.
        """

        self._env_plot.draw_points(points, s, c, refresh, **kwargs)

    def draw_box(self, vertex, refresh=True, color="-b"):
        """
        Draw a box by the vertices.

        Args:
            vertices: matrix of vertices, point_dim*vertex_num
            refresh: whether to refresh the plot, default False
            color: color of the box, default 'b-'
        """
        self._env_plot.draw_box(vertex, refresh, color)

    # keyboard control
    def init_keyboard(self, keyboard_kwargs=dict()):
        """
        Initialize keyboard control for the environment.

        Args:
            keyboard_kwargs (dict): Dictionary of keyword arguments for keyboard control settings

                - vel_max (list): Maximum velocities [linear, angular]. Default is [3.0, 1.0].

                - key_lv_max (float): Maximum linear velocity. Default is vel_max [0].

                - key_ang_max (float): Maximum angular velocity. Default is vel_max [1].

                - key_lv (float): Initial linear velocity. Default is 0.0.

                - key_ang (float): Initial angular velocity. Default is 0.0.

                - key_id (int): Initial robot control ID. Default is 0.

            Keys:
                - w: Move forward.
                - s: Move backward.
                - a: Turn left.
                - d: Turn right.
                - q: Decrease linear velocity.
                - e: Increase linear velocity.
                - z: Decrease angular velocity.
                - c: Increase angular velocity.
                - alt + num: Change the current control robot id.
                - r: Reset the environment.
        """

        vel_max = keyboard_kwargs.get("vel_max", [3.0, 1.0])
        self.key_lv_max = keyboard_kwargs.get("key_lv_max", vel_max[0])
        self.key_ang_max = keyboard_kwargs.get("key_ang_max", vel_max[1])
        self.key_lv = keyboard_kwargs.get("key_lv", 0.0)
        self.key_ang = keyboard_kwargs.get("key_ang", 0.0)
        self.key_id = keyboard_kwargs.get("key_id", 0)
        self.alt_flag = 0

        if "s" in plt.rcParams["keymap.save"]:
            plt.rcParams["keymap.save"].remove("s")

        if "q" in plt.rcParams["keymap.quit"]:
            plt.rcParams["keymap.quit"].remove("q")

        self.key_vel = np.zeros((2, 1))

<<<<<<< HEAD
        print("start to keyboard control")
=======
        self.logger.info("start to keyboard control")
>>>>>>> bd512dcb

        commands = [
            ["w", "forward"],
            ["s", "back forward"],
            ["a", "turn left"],
            ["d", "turn right"],
            ["q", "decrease linear velocity"],
            ["e", "increase linear velocity"],
            ["z", "decrease angular velocity"],
            ["c", "increase angular velocity"],
            ["alt+num", "change current control robot id"],
            ["r", "reset the environment"],
        ]
        # headers = ["key", "function"]
<<<<<<< HEAD
        print(commands)
=======
        
        headers = ["Key", "Function"]
        # Generate the table using tabulate
        table = tabulate(commands, headers=headers, tablefmt="grid")
        print(table)
>>>>>>> bd512dcb

        self.listener = keyboard.Listener(
            on_press=self._on_press, on_release=self._on_release
        )
        self.listener.start()

    def end(self, ending_time=3.0, **kwargs):
        """
        End the simulation, save the animation, and close the environment.

        Args:
            ending_time (float): Time in seconds to wait before closing the figure, default is 3 seconds.
            **kwargs: Additional keyword arguments for saving the animation, see :py:meth:`.EnvPlot.save_animate` for detail.
        """

        if self.disable_all_plot:
            return

        if self.save_ani:
            self._env_plot.save_animate(**kwargs)

        if self.display:
            plt.pause(ending_time)
            self.logger.info(f"Figure will be closed within {ending_time:.2f} seconds.")

        plt.close("all")
        env_param.objects = []
        ObjectBase.reset_id_iter()

        if world_param.control_mode == "keyboard":
            self.listener.stop()

    def done(self, mode="all"):
        """
        Check if the simulation is done.

        Args:
            mode (str): Mode to check if all or any of the objects are done.

                - all (str): Check if all objects are done.
                - any (str): Check if any of the objects are done.
        """

        done_list = [obj.done() for obj in self.objects if obj.role == "robot"]

        if len(done_list) == 0:
            return False

        if mode == "all":
            return all(done_list)
        elif mode == "any":
            return any(done_list)

    def reset(self):
        """
        Reset the environment.
        """

        self._reset_all()
        self.reset_plot()
        self._world.reset()
        self.step(action=np.zeros((2, 1)))

    def _reset_all(self):
        [obj.reset() for obj in self.objects]

    def reset_plot(self):
        """
        Reset the environment figure.
        """

        plt.cla()
        self._env_plot.init_plot(self._world.grid_map, self.objects)

    # region: environment change
    def random_obstacle_position(
        self, range_low=[0, 0, -3.14], range_high=[10, 10, 3.14]
    ):
        """
        Random obstacle positions in the environment.

        Args:
            range_low (list [x, y, theta]): Lower bound of the random range for the obstacle states. Default is [0, 0, -3.14].
            range_high (list [x, y, theta]): Upper bound of the random range for the obstacle states. Default is [10, 10, 3.14].
        """

        if isinstance(range_low, list):
            range_low = np.c_[range_low]

        if isinstance(range_high, list):
            range_high = np.c_[range_high]

        random_states = np.random.uniform(
            range_low, range_high, (3, self.obstacle_number)
        )

        for i, obj in enumerate(self.obstacle_list):
            obj.set_state(random_states[:, i].reshape(3, 1), init=True)

        self._env_plot.clear_components("all", self.obstacle_list)
        self._env_plot.draw_components("all", self.obstacle_list)

    def random_polygon_shape(
        self,
        center_range=[0, 0, 10, 10],
        avg_radius_range=[0.1, 1],
        irregularity_range=[0, 1],
        spikeyness_range=[0, 1],
        num_vertices_range=[4, 10],
    ):
        """
        Random polygon shapes for the obstacles in the environment.

        Args:
            center_range (list): Range of the center of the polygon. Default is [0, 0, 10, 10].
            avg_radius_range (list): Range of the average radius of the polygon. Default is [0.1, 1].
            irregularity_range (list): Range of the irregularity of the polygon. Default is [0, 1].
            spikeyness_range (list): Range of the spikeyness of the polygon. Default is [0, 1].
            num_vertices_range (list): Range of the number of vertices of the polygon. Default is [4, 10].

            center (Tuple[float, float]):
                a pair representing the center of the circumference used
                to generate the polygon.
            avg_radius (float):
                the average radius (distance of each generated vertex to
                the center of the circumference) used to generate points
                with a normal distribution.
            irregularity (float): 0 - 1
                variance of the spacing of the angles between consecutive
                vertices.
            spikeyness (float): 0 - 1
                variance of the distance of each vertex to the center of
                the circumference.
            num_vertices (int):
                the number of vertices of the polygon.
        """

        vertices_list = random_generate_polygon(
            self.obstacle_number,
            center_range,
            avg_radius_range,
            irregularity_range,
            spikeyness_range,
            num_vertices_range,
        )

        for i, obj in enumerate(self.obstacle_list):

            if obj.shape == "polygon":
                geom = Polygon(vertices_list[i])
                obj.set_init_geometry(geom)

        self._env_plot.clear_components("all", self.obstacle_list)
        self._env_plot.draw_components("all", self.obstacle_list)

    # endregion: environment change

    # region: get information

    def get_robot_state(self):
        """
        Get the current state of the robot.

        Returns:
            state: 3*1 vector [x, y, theta]

        """

        return self.robot._state

    def get_lidar_scan(self, id=0):
        """
        Get the lidar scan of the robot with the given id.

        Args:
            id (int): Id of the robot.

        Returns:
            Dict: Dict of lidar scan points, see :py:meth:`.world.sensors.lidar2d.Lidar2D.get_scan` for detail.
        """

        return self.robot_list[id].get_lidar_scan()

    def get_lidar_offset(self, id=0):
        """
        Get the lidar offset of the robot with the given id.


        Args:
            id (int): Id of the robot.

        Returns:
            list of float: Lidar offset of the robot, [x, y, theta]
        """

        return self.robot_list[id].get_lidar_offset()

    def get_obstacle_list(self):
        """
        Get the information of the obstacles in the environment.

        Returns:
            list of dict: List of obstacle information, see :py:meth:`.ObjectBase.get_obstacle_info` for detail.
        """

        return [
            obj.get_obstacle_info() for obj in self.objects if obj.role == "obstacle"
        ]

    def get_robot_info(self, id=0):
        """
        Get the information of the robot with the given id.

        Args:
            id (int): Id of the robot.

        Returns:
            see :py:meth:`.ObjectBase.get_info` for detail
        """

        return self.robot_list[id].get_info()

    # endregion: get information

    def save_figure(
        self, save_name=None, include_index=False, save_gif=False, **kwargs
    ):
        """
        Save the current figure.
        Args:
            save_name: Name of the file with format to save the figure.
            **kwargs: Additional keyword arguments for saving the figure, see `savefig <https://matplotlib.org/3.1.1/api/_as_gen/matplotlib.pyplot.savefig.html>`_ function for detail.
        """
        file_save_name = save_name or self._world.name + ".png"

        file_name, file_format = file_save_name.split(".")

        self._env_plot.save_figure(
            file_name, file_format, include_index, save_gif, **kwargs
        )

    # region: property

    def load_behavior(self, behaviors: str = "behavior_methods"):
        """
        Load behavior parameters from the script. Please refer to the behavior_methods.py file for more details.
        Please make sure the python file is placed in the same folder with the implemented script.

        Args:
            behaviors (str): name of the bevavior script.
        """

        try:
            importlib.import_module(behaviors)
        except ImportError as e:
            print(f"Failed to load module '{behaviors}': {e}")

    @property
    def arrive(self, id=None, mode=None):
        """
        Check if the robot(s) have arrived at their destination.

        Args:
            id (int, optional): Id of the specific robot to check. Default is None.
            mode (str, optional): Mode to check for all or any robots. Must be 'all' or 'any'. Default is None.

        Returns:
            bool: Arrival status of the specified robot or all/any robots.
        """

        # If a specific robot id is provided
        if id is not None:
            # Ensure the id is an integer
            assert isinstance(id, int), "id should be integer"
            # Return the arrival status of the specified robot
            return self.robot_list[id].arrive
        else:
            # Ensure the mode is either 'all' or 'any'
            assert mode in ["all", "any"], "mode should be all or any"
            # Return True if all robots have arrived, otherwise return True if any robot has arrived
            return (
                all([obj.arrive for obj in self.robot_list])
                if mode == "all"
                else any([obj.arrive for obj in self.robot_list])
            )

    @property
    def collision(self, id=None, mode=None):
        """
        Check if the robot(s) have collided.

        Args:
            id (int, optional): Id of the specific robot to check. Default is None.
            mode (str, optional): Mode to check for all or any robots. Must be 'all' or 'any'. Default is None.

        Returns:
            bool: Collision status of the specified robot or all/any robots.
        """

        # If a specific robot id is provided
        if id is not None:
            # Ensure the id is an integer
            assert isinstance(id, int), "id should be integer"
            # Return the collision status of the specified robot
            return self.robot_list[id].collision
        else:
            # Ensure the mode is either 'all' or 'any'
            assert mode in ["all", "any"], "mode should be all or any"
            # Return True if all robots have collided, otherwise return True if any robot has collided
            return (
                all([obj.collision for obj in self.robot_list])
                if mode == "all"
                else any([obj.collision for obj in self.robot_list])
            )

    @property
    def robot_list(self):
        """
        Get the list of robots in the environment.

        Returns:
            list: List of robot objects [].
        """

        return [obj for obj in self.objects if obj.role == "robot"]

    @property
    def obstacle_list(self):
        """
        Get the list of obstacles in the environment.

        Returns:
            list: List of obstacle objects.
        """
        return [obj for obj in self.objects if obj.role == "obstacle"]

    @property
    def objects(self):
        return self._robot_collection + self._obstacle_collection + self._map_collection

    @property
    def step_time(self):
        return self._world.step_time

    @property
    def robot(self):
        return self.robot_list[0]

    @property
    def obstacle_number(self):
        return len(self.obstacle_list)

    # endregion: property

    # region: keyboard control

    def _on_press(self, key):
        """
        Handle key press events for keyboard control.

        Args:
            key (pynput.keyboard.Key): The key that was pressed.
        """

        try:
            if key.char.isdigit() and self.alt_flag:

                if int(key.char) >= self.robot_number:
                    print("out of number of robots")
                    self.key_id = int(key.char)
                else:
                    print("current control id: ", int(key.char))
                    self.key_id = int(key.char)

            if key.char == "w":
                self.key_lv = self.key_lv_max
            if key.char == "s":
                self.key_lv = -self.key_lv_max
            if key.char == "a":
                self.key_ang = self.key_ang_max
            if key.char == "d":
                self.key_ang = -self.key_ang_max

            self.key_vel = np.array([[self.key_lv], [self.key_ang]])

        except AttributeError:

            try:
                if "alt" in key.name:
                    self.alt_flag = True

            except AttributeError:

                if key.char.isdigit() and self.alt_flag:

                    if int(key.char) >= self.robot_number:
                        print("out of number of robots")
                        self.key_id = int(key.char)
                    else:
                        print("current control id: ", int(key.char))
                        self.key_id = int(key.char)

    def _on_release(self, key):
        """
        Handle key release events for keyboard control.

        Args:
            key (pynput.keyboard.Key): The key that was released.
        """

        try:
            if key.char == "w":
                self.key_lv = 0
            if key.char == "s":
                self.key_lv = 0
            if key.char == "a":
                self.key_ang = 0
            if key.char == "d":
                self.key_ang = 0
            if key.char == "q":
                self.key_lv_max = self.key_lv_max - 0.2
                print("current linear velocity", self.key_lv_max)
            if key.char == "e":
                self.key_lv_max = self.key_lv_max + 0.2
                print("current linear velocity", self.key_lv_max)

            if key.char == "z":
                self.key_ang_max = self.key_ang_max - 0.2
                print("current angular velocity ", self.key_ang_max)
            if key.char == "c":
                self.key_ang_max = self.key_ang_max + 0.2
                print("current angular velocity ", self.key_ang_max)

            if key.char == "r":
                self.reset()

            self.key_vel = np.array([[self.key_lv], [self.key_ang]])

        except AttributeError:
            if "alt" in key.name:
                self.alt_flag = False

    # endregion:keyboard control<|MERGE_RESOLUTION|>--- conflicted
+++ resolved
@@ -21,10 +21,7 @@
 from typing import Optional
 import importlib
 from irsim.world import ObjectBase
-<<<<<<< HEAD
-=======
 from tabulate import tabulate
->>>>>>> bd512dcb
 
 try:
     from pynput import keyboard
@@ -92,9 +89,6 @@
         env_param.objects = self.objects
 
         if world_param.control_mode == "keyboard":
-<<<<<<< HEAD
-            self.init_keyboard(self.env_config.parse["keyboard"])
-=======
             if not keyboard_module:
                 self.logger.error(
                     "Keyboard module is not installed. Auto control applied. Please install pynput by 'pip install pynput'."
@@ -102,7 +96,6 @@
                 world_param.control_mode = "auto"
             else:
                 self.init_keyboard(self.env_config.parse["keyboard"])
->>>>>>> bd512dcb
 
         if full:
             system_platform = platform.system()
@@ -274,11 +267,7 @@
 
         self.key_vel = np.zeros((2, 1))
 
-<<<<<<< HEAD
-        print("start to keyboard control")
-=======
         self.logger.info("start to keyboard control")
->>>>>>> bd512dcb
 
         commands = [
             ["w", "forward"],
@@ -293,15 +282,11 @@
             ["r", "reset the environment"],
         ]
         # headers = ["key", "function"]
-<<<<<<< HEAD
-        print(commands)
-=======
         
         headers = ["Key", "Function"]
         # Generate the table using tabulate
         table = tabulate(commands, headers=headers, tablefmt="grid")
         print(table)
->>>>>>> bd512dcb
 
         self.listener = keyboard.Listener(
             on_press=self._on_press, on_release=self._on_release
