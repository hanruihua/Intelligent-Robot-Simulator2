import shapely
import logging
import itertools
import numpy as np
import matplotlib as mpl
from dataclasses import dataclass
from irsim.lib import Behavior
from math import inf, pi, atan2, cos, sin, sqrt
from irsim.global_param import world_param, env_param
from irsim.lib import KinematicsFactory, GeometryFactory
from irsim.world import SensorFactory
from irsim.env.env_plot import linewidth_from_data_units
from irsim.global_param.path_param import path_manager
import matplotlib.transforms as mtransforms
from matplotlib import image
from typing import Optional
import mpl_toolkits.mplot3d.art3d as art3d
from mpl_toolkits.mplot3d import Axes3D
from mpl_toolkits.mplot3d.art3d import Line3D
from matplotlib.patches import Wedge
import math

from irsim.util.util import (
    WrapToRegion,
    relative_position,
    diff_to_omni,
    random_point_range,
    WrapToPi,
)


@dataclass
class ObjectInfo:
    id: int
    shape: str
    kinematics: str
    role: str
    color: str
    static: bool
    goal: np.ndarray
    vel_min: np.ndarray
    vel_max: np.ndarray
    acce: np.ndarray
    angle_range: np.ndarray
    goal_threshold: float
    wheelbase: float
    G: np.ndarray
    h: np.ndarray
    cone_type: str
    convex_flag: bool

    def add_property(self, key, value):
        setattr(self, key, value)


@dataclass
class ObstacleInfo:
    center: np.ndarray
    vertex: np.ndarray
    velocity: np.ndarray
    radius: float
    G: np.ndarray
    h: np.ndarray
    cone_type: str
    convex_flag: bool

    def add_property(self, key, value):
        setattr(self, key, value)


class ObjectBase:
    """
    Base class representing a generic object in the robot simulator.

    This class encapsulates common attributes and behaviors for all objects,
    including robots and obstacles, managing their state, velocity, goals,
    and kinematics.

    Args:
        shape (dict): Parameters defining the shape of the object for geometry creation.
            The dictionary should contain keys and values required by the GeometryFactory to create
            the object's geometry, such as 'type' (e.g., 'circle', 'rectangle') and associated parameters.
            Defaults to None.
        kinematics (dict): Parameters defining the kinematics of the object.
            Includes kinematic model and any necessary parameters. If None, no kinematics model is applied.
            Defaults to None.
        state (list of float): Initial state vector [x, y, theta, ...].
            The state can have more dimensions depending on `state_dim`. Excess dimensions are truncated,
            and missing dimensions are filled with zeros. Defaults to [0, 0, 0].
        velocity (list of float): Initial velocity vector [vx, vy] or according to the kinematics model.
            Defaults to [0, 0].
        goal (list of float): Goal state vector [x, y, theta, ...].
            Used by behaviors to determine the desired movement. Defaults to [10, 10, 0].
        role (str): Role of the object in the simulation, e.g., "robot" or "obstacle".
            Defaults to "obstacle".
        color (str): Color of the object when plotted.
            Defaults to "k" (black).
        static (bool): Indicates if the object is static (does not move).
            Defaults to False.
        vel_min (list of float): Minimum velocity limits for each control dimension.
            Used to constrain the object's velocity. Defaults to [-1, -1].
        vel_max (list of float): Maximum velocity limits for each control dimension.
            Used to constrain the object's velocity. Defaults to [1, 1].
        acce (list of float): Acceleration limits, specifying the maximum change in velocity per time step.
            Defaults to [inf, inf].
        angle_range (list of float): Allowed range of orientation angles [min, max] in radians.
            The object's orientation will be wrapped within this range. Defaults to [-pi, pi].
        behavior (dict or str): Behavioral mode or configuration of the object.
            Can be a behavior name (str) or a dictionary with behavior parameters. If None, default behavior is applied.
            Defaults to {'name': 'dash'}, moving to the goal directly.
        goal_threshold (float): Threshold distance to determine if the object has reached its goal.
            When the object is within this distance to the goal, it's considered to have arrived. Defaults to 0.1.
        sensors (list of dict): List of sensor configurations attached to the object.
            Each sensor configuration is a dictionary specifying sensor type and parameters. Defaults to None.
        arrive_mode (str): Mode for arrival detection, either "position" or "state".
            Determines how arrival at the goal is evaluated. Defaults to "position".
        description (str): Description or label for the object.
            Can be used for identification or attaching images in plotting. Defaults to None.
        group (int): Group identifier for organizational purposes, allowing objects to be grouped.
            Defaults to 0.
        state_dim (int): Dimension of the state vector.
            If None, it is inferred from the class attribute `state_shape`. Defaults to None.
        vel_dim (int): Dimension of the velocity vector.
            If None, it is inferred from the class attribute `vel_shape`. Defaults to None.
        unobstructed (bool): Indicates if the object should be considered to have an unobstructed path,
            ignoring obstacles in certain scenarios. Defaults to False.
        fov (float): Field of view angles in radians for the object's sensors. Defaults to None. If set lidar, the default value is angle range of lidar.
        fov_radius (float): Field of view radius for the object's sensors. Defaults to None. If set lidar, the default value is range_max of lidar.
        **kwargs: Additional keyword arguments for extended functionality.
            plot (dict): Plotting options for the object.
                May include 'show_goal', 'show_text', 'show_arrow', 'show_uncertainty', 'show_trajectory',
                'trail_freq', etc.

    Raises:
        ValueError: If dimension parameters do not match the provided shapes or if input parameters are invalid.

    Attributes:
        state_dim (int): Dimension of the state vector.
        state_shape (tuple): Shape of the state array.
        vel_dim (int): Dimension of the velocity vector.
        vel_shape (tuple): Shape of the velocity array.
        state (np.ndarray): Current state of the object.
        _init_state (np.ndarray): Initial state of the object.
        _velocity (np.ndarray): Current velocity of the object.
        _init_velocity (np.ndarray): Initial velocity of the object.
        _goal (np.ndarray): Goal state of the object.
        _init_goal (np.ndarray): Initial goal state of the object.
        _geometry (any): Geometry representation of the object.
        group (int): Group identifier for the object.
        stop_flag (bool): Flag indicating if the object should stop.
        arrive_flag (bool): Flag indicating if the object has arrived at the goal.
        collision_flag (bool): Flag indicating a collision has occurred.
        unobstructed (bool): Indicates if the object has an unobstructed path.
        static (bool): Indicates if the object is static.
        vel_min (np.ndarray): Minimum velocity limits.
        vel_max (np.ndarray): Maximum velocity limits.
        color (str): Color of the object.
        role (str): Role of the object (e.g., "robot", "obstacle").
        info (ObjectInfo): Information container for the object.
        wheelbase (float): Distance between the front and rear wheels. Specified for ackermann robots.
        fov (float): Field of view angles in radians.
        fov_radius (float): Field of view radius.

    """

    id_iter = itertools.count()
    vel_shape = (2, 1)
    state_shape = (3, 1)

    def __init__(
        self,
        shape: Optional[dict] = None,
        kinematics: Optional[dict] = None,
        state: list = [0, 0, 0],
        velocity: list = [0, 0],
        goal: list = [10, 10, 0],
        role: str = "obstacle",
        color: str = "k",
        static: bool = False,
        vel_min: list = [-1, -1],
        vel_max: list = [1, 1],
        acce: list = [inf, inf],
        angle_range: list = [-pi, pi],
        behavior: dict = {"name": "dash"},
        goal_threshold: float = 0.1,
        sensors: Optional[dict] = None,
        arrive_mode: str = "position",
        description: str = None,
        group: int = 0,
        state_dim: int = None,
        vel_dim: int = None,
        unobstructed: bool = False,
        fov: float = None,
        fov_radius: float = None,
        **kwargs,
    ) -> None:
        """
        Initialize an ObjectBase instance.

        This method sets up a new ObjectBase object with the specified parameters, initializing its
        geometry, kinematics, behaviors, sensors, and other properties relevant to simulation.
        """

        self._id = next(ObjectBase.id_iter)

        # handlers
        self.gf = (
            GeometryFactory.create_geometry(**shape) if shape is not None else None
        )
        self.kf = (
            KinematicsFactory.create_kinematics(
                wheelbase=self.wheelbase, role=role, **kinematics
            )
            if kinematics is not None
            else None
        )

        self.G, self.h, self.cone_type, self.convex_flag = self.gf.get_init_Gh()

        self.state_dim = state_dim if state_dim is not None else self.state_shape[0]
        self.state_shape = (
            (self.state_dim, 1) if state_dim is not None else self.state_shape
        )
        self.vel_dim = vel_dim if vel_dim is not None else self.vel_shape[0]
        self.vel_shape = (self.vel_dim, 1) if vel_dim is not None else self.vel_shape

        state = self.input_state_check(state, self.state_dim)
        self._state = np.c_[state]
        self._init_state = np.c_[state]

        self._velocity = np.c_[velocity]
        self._init_velocity = np.c_[velocity]

        self._goal = np.c_[goal]
        self._init_goal = np.c_[goal]

        self._geometry = self.gf.step(self.state)
        self.group = group

        # flag
        self.stop_flag = False
        self.arrive_flag = False
        self.collision_flag = False
        self.unobstructed = unobstructed

        # information
        self.static = static if self.kf is not None else True
        self.vel_min = np.c_[vel_min]
        self.vel_max = np.c_[vel_max]
        self.color = color
        self.role = role

        self.info = ObjectInfo(
            self._id,
            self.shape,
            self.kinematics,
            role,
            color,
            static,
            np.c_[goal],
            np.c_[vel_min],
            np.c_[vel_max],
            np.c_[acce],
            np.c_[angle_range],
            goal_threshold,
            self.wheelbase,
            self.G,
            self.h,
            self.cone_type,
            self.convex_flag,
        )

        self.obstacle_info = None

        self.trajectory = []

        self.description = description

        # arrive judgement
        self.goal_threshold = goal_threshold
        self.arrive_mode = arrive_mode

        # sensor
        sf = SensorFactory()
        self.lidar = None
        if sensors is not None:
            self.sensors = [
                sf.create_sensor(self._state[0:3], self._id, **sensor_kwargs)
                for sensor_kwargs in sensors
            ]

            self.lidar = [
                sensor for sensor in self.sensors if sensor.sensor_type == "lidar2d"
            ][0]
        else:
            self.sensors = []

        if fov is None:
            self.fov = self.lidar.angle_range if self.lidar is not None else None
            self.fov_radius = self.lidar.range_max if self.lidar is not None else None
        else:
            self.fov = fov
            self.fov_radius = fov_radius

        # behavior
        self.obj_behavior = Behavior(self.info, behavior)
        self.rl = self.beh_config.get("range_low", [0, 0, -pi])
        self.rh = self.beh_config.get("range_high", [10, 10, pi])
        self.wander = self.beh_config.get("wander", False)

        if self.wander:
            self._goal = random_point_range(self.rl, self.rh)

        # plot
        self.plot_kwargs = kwargs.get("plot", dict())
        self.plot_patch_list = []
        self.plot_line_list = []
        self.plot_text_list = []
        self.collision_obj = []

    def __eq__(self, o: object) -> bool:
        return self._id == o._id

    def __hash__(self) -> int:
        return self._id

    def __str__(self) -> str:
        return f"ObjectBase: {self._id}"

    @classmethod
    def reset_id_iter(cls, start=0, step=1):
        """reset the id iterator"""
        cls.id_iter = itertools.count(start, step)

    def step(self, velocity: Optional[np.ndarray] = None, **kwargs: any):
        """
        Perform a simulation step, updating the object's state.

        Args:
            velocity (np.ndarray, optional): Desired velocity for the step.
            **kwargs: Additional parameters.

        Returns:
            np.ndarray: The new state of the object.
        """

        if self.static or self.stop_flag:
            self._velocity = np.zeros(self.vel_shape)
            return self.state
        else:
            self.pre_process()
            behavior_vel = self.gen_behavior_vel(velocity)
            new_state = self.kf.step(self.state, behavior_vel, world_param.step_time)
            next_state = self.mid_process(new_state)

            self._state = next_state
            self._velocity = behavior_vel
            self._geometry = self.gf.step(self.state)
            self.sensor_step()
            self.post_process()
            self.check_status()
            self.trajectory.append(self.state.copy())
            return next_state

    def sensor_step(self):
        """
        Update all sensors for the current state.
        """
        [sensor.step(self.state[0:3]) for sensor in self.sensors]

    def check_status(self):
        """
        Check the current status, including arrival and collision.
        """
        self.check_arrive_status()
        self.check_collision_status()

        if world_param.collision_mode == "stop":
            self.stop_flag = any([not obj.unobstructed for obj in self.collision_obj])

        elif world_param.collision_mode == "reactive":
            pass

        elif world_param.collision_mode == "unobstructed":
            pass

        elif world_param.collision_mode == "unobstructed_obstacles":
            if self.role == "robot":
                self.stop_flag = any(
                    [not obj.unobstructed for obj in self.collision_obj]
                )
            elif self.role == "obstacle":
                self.stop_flag = False

    def check_arrive_status(self):
        """
        Check if the object has arrived at the goal.
        """
        if self.arrive_mode == "state":
            diff = np.linalg.norm(self.state[:3] - self.goal[:3])
        elif self.arrive_mode == "position":
            diff = np.linalg.norm(self.state[:2] - self.goal[:2])

        if diff < self.goal_threshold:
            self.arrive_flag = True
        else:
            self.arrive_flag = False

    def check_collision_status(self):
        """
        Check if the object is in collision with others.
        """
        collision_flags = [
            self.check_collision(obj) for obj in env_param.objects if self.id != obj.id
        ]

        self.collision_obj = []

        for obj in env_param.objects:
            if self.id != obj.id:
                if self.check_collision(obj):
                    self.collision_obj.append(obj)
                    if self.role == "robot":
                        if not self.collision_flag:
                            env_param.logger.warning(
                                f"{self.name} is collided with {obj.name} at state {list(np.round(self.state[:2, 0], 2))}"
                            )

        self.collision_flag = any(collision_flags)

    def check_collision(self, obj):
        """
        Check collision with another object.

        Args:
            obj (ObjectBase): Another object.

        Returns:
            bool: True if collision occurs, False otherwise.
        """
        return shapely.intersects(self.geometry, obj._geometry)

    def gen_behavior_vel(self, velocity: Optional[np.ndarray] = None) -> np.ndarray:
        """
        Generate behavior-influenced velocity for the object.

        This method adjusts the desired velocity based on the object's behavior configurations.
        If no desired velocity is provided (`velocity` is None), the method may generate a default
        velocity or issue warnings based on the object's role and behavior settings.

        Args:
            velocity (Optional[np.ndarray]): Desired velocity vector. If None, the method determines
                the velocity based on behavior configurations. Defaults to None.

        Returns:
            np.ndarray: Velocity vector adjusted based on behavior configurations and constraints.

        Raises:
            Warning: If `velocity` is None and no behavior configuration is set for a robot.
        """
        min_vel, max_vel = self.get_vel_range()

        if velocity is None:
            if self.beh_config is None:
                if self.role == "robot":
                    env_param.logger.warning(
                        "behavior and input velocity is not defined, robot will stay static"
                    )

                return np.zeros_like(self._velocity)

            else:
                if self.wander and self.arrive_flag:
                    self._goal = random_point_range(self.rl, self.rh)
                    self.arrive_flag = False

                behavior_vel = self.obj_behavior.gen_vel(
                    self.ego_object, self.external_objects
                )

        else:
            if isinstance(velocity, list):
                velocity = np.c_[velocity]
            if velocity.ndim == 1:
                velocity = velocity[:, np.newaxis]

            assert velocity.shape == self.vel_shape

            behavior_vel = velocity

        # clip the behavior_vel by maximum and minimum limits
        if (behavior_vel < (min_vel - 0.01)).any():
            logging.warning(
                "input velocity {} is smaller than min_vel {}, velocity is clipped".format(
                    behavior_vel.flatten(), min_vel.flatten()
                )
            )
        elif (behavior_vel > (max_vel + 0.01)).any():
            logging.warning(
                "input velocity {} is larger than max_vel {}, velocity is clipped".format(
                    behavior_vel.flatten(), max_vel.flatten()
                )
            )

        behavior_vel_clip = np.clip(behavior_vel, min_vel, max_vel)

        return behavior_vel_clip

    def pre_process(self):
        pass

    def post_process(self):
        pass

    def mid_process(self, state):
        """
        Process state in the middle of a step. Make sure the state is within the desired dimension.

        Args:
            state (np.ndarray): State vector.

        Returns:
            np.ndarray: Processed state.
        """
        if state.shape[0] > 2:
            state[2, 0] = WrapToRegion(state[2, 0], self.info.angle_range)

        if state.shape[0] < self.state_dim:
            pad_value = (
                self.state[self.state_dim - 1, 0]
                if self.state.shape[0] >= self.state_dim
                else 0
            )

            pad_rows = self.state_dim - state.shape[0]

            padding = pad_value * np.ones((pad_rows, state.shape[1]))
            state = np.concatenate((state, padding), axis=0)

        elif state.shape[0] > self.state_dim:
            state = state[: self.state_dim]

        return state

    def get_lidar_scan(self):
        return self.lidar.get_scan()

    def get_lidar_points(self):
        return self.lidar.get_points()

    def get_lidar_offset(self):
        return self.lidar.get_offset()

    def get_inequality_Gh(self):
        return self.gf.G, self.gf.h

    def get_fov_detected_objects(self):
        """
        Detect the env objects that in the field of view.


        Returns:
            list: The objects that in the field of view of the object.
        """

        return [obj for obj in self.external_objects if self.fov_detect_object(obj)]

    def fov_detect_object(self, detected_object: "ObjectBase"):
        """
        Detect whether the input object is in the field of view.

        Args:
            object: The object that to be detected.

        Returns:
            bool: Whether the object is in the field of view.
        """

        rx, ry = self.state[:2, 0]
        px, py = detected_object.state[:2, 0]
        radius_do = detected_object.radius

        dx = px - rx
        dy = py - ry

        rad_to_do = WrapToPi(math.atan2(dy, dx))
        object_orientation = self.state[2, 0]

        rad_diff = WrapToPi(rad_to_do - object_orientation, True)
        distance_do = math.hypot(dx, dy)

        if distance_do == 0:
            rad_offset = pi / 2
        else:
            rad_offset = WrapToPi(math.asin(min(radius_do / distance_do, 1)))

        fov_diff = abs(rad_diff - rad_offset)

        if fov_diff <= (self.fov / 2) and (distance_do - radius_do) <= self.fov_radius:
            return True
        else:
            return False

    def set_state(self, state: list = [0, 0, 0], init: bool = False):
        """
        Set the state of the object.

        Args:
            state: The state of the object [x, y, theta].
            init (bool): Whether to set the initial state (default False).
        """
        if isinstance(state, list):
            if len(state) > self.state_dim:
                temp_state = np.c_[state[: self.state_dim]]
            elif len(state) < self.state_dim:
                temp_state = np.c_[state + [0] * (self.state_dim - len(state))]
            else:
                temp_state = np.c_[state]

        elif isinstance(state, np.ndarray):
            if state.shape[0] > self.state_dim:
                temp_state = state[: self.state_dim]
            elif state.shape[0] < self.state_dim:
                temp_state = np.r_[
                    state, np.zeros((self.state_dim - state.shape[0], state.shape[1]))
                ]
            else:
                temp_state = state

        assert self.state.shape == temp_state.shape

        if init:
            self._init_state = temp_state.copy()

        self._state = temp_state.copy()
        self._geometry = self.gf.step(self.state)

    def set_velocity(self, velocity: list = [0, 0], init: bool = False):
        """
        Set the velocity of the object.

        Args:
            velocity: The velocity of the object. Depending on the kinematics model.
            init (bool): Whether to set the initial velocity (default False).
        """

        if isinstance(velocity, list):
            if len(velocity) > self.vel_dim:
                temp_velocity = np.c_[velocity[: self.vel_dim]]
            elif len(velocity) < self.vel_dim:
                temp_velocity = np.c_[velocity + [0] * (self.vel_dim - len(velocity))]
            else:
                temp_velocity = np.c_[velocity]

        elif isinstance(velocity, np.ndarray):
            if velocity.shape[0] > self.vel_dim:
                temp_velocity = velocity[: self.vel_dim]
            elif velocity.shape[0] < self.vel_dim:
                temp_velocity = np.r_[
                    velocity,
                    np.zeros((self.vel_dim - velocity.shape[0], velocity.shape[1])),
                ]
            else:
                temp_velocity = velocity

        assert self._velocity.shape == temp_velocity.shape

        if init:
            self._init_velocity = temp_velocity.copy()

        self._velocity = temp_velocity.copy()

    def set_init_geometry(self, geometry: shapely.geometry.base.BaseGeometry):
        """
        Set the initial geometry of the object.

        Args:
            geometry: The shapely geometry of the object.
        """
        self._init_geometry = geometry

<<<<<<< HEAD
    def set_goal(self, goal: list = [10, 10, 0]):
=======
    def set_goal(self, goal: list = [10, 10, 0], init: bool = False):
>>>>>>> 1d691b90
        """
        Set the goal of the object.

        Args:
            goal: The goal of the object [x, y, theta].
            init (bool): Whether to set the initial goal (default False).
        """
        if isinstance(goal, list):
            if len(goal) > self.state_dim:
                temp_goal = np.c_[goal[: self.state_dim]]
            elif len(goal) < self.state_dim:
                temp_goal = np.c_[goal + [0] * (self.state_dim - len(goal))]
            else:
                temp_goal = np.c_[goal]

        elif isinstance(goal, np.ndarray):
            if goal.shape[0] > self.state_dim:
                temp_goal = goal[: self.state_dim]
            elif goal.shape[0] < self.state_dim:
                temp_goal = np.r_[
                    goal, np.zeros((self.state_dim - goal.shape[0], goal.shape[1]))
                ]
            else:
                temp_goal = goal

        assert self._goal.shape == temp_goal.shape

        if init:
            self._init_goal = temp_goal.copy()

        self._goal = temp_goal.copy()

    def geometry_state_transition(self):
        pass

    def input_state_check(self, state: np.ndarray, dim: int = 3):
        """
        Check and adjust the state to match the desired dimension.

        Args:
            state (list): State of the object.
            dim (int): Desired dimension.

        Returns:
            list: Adjusted state.
        """
        if len(state) > dim:
            return state[:dim]
        elif len(state) < dim:
            return state + [0] * (dim - len(state))
        else:
            return state

    def plot(self, ax, **kwargs):
        """
        Plot the object on a given axis.

        Args:
            ax: Matplotlib axis.
            kwargs:
                - show_goal (bool): Whether show the goal position.
                - show_text (bool): Whether show text information. To be completed.
                - show_arrow (bool): Whether show the velocity arrow.
                - show_uncertainty (bool): Whether show the uncertainty. To be completed.
                - show_trajectory (bool): Whether show the trajectory.
                - show_trail (bool): Whether show the trail.
                - show_sensor (bool): Whether show the sensor.
                - show_fov (bool): Whether show the field of view.
                - trail_freq (int): Frequency of trail display.
                - goal_color (str): Color of the goal marker.
                - traj_color (str): Color of the trajectory.
                - traj_style (str): Style of the trajectory.
                - traj_width (float): Width of the trajectory.
                - traj_alpha (float): Transparency of the trajectory.
                - edgecolor (str): Edge color of the trail.
                - linewidth (float): Width of the trail.
                - trail_alpha (float): Transparency of the trail.
                - trail_fill (bool): Whether fill the trail.
                - trail_color (str): Color of the trail.

        """
        self.state_re = self.state
        self.goal_re = self.goal
        self.plot_patch_list = []

        self.plot_kwargs.update(kwargs)

        show_goal = self.plot_kwargs.get("show_goal", False)
        show_text = self.plot_kwargs.get("show_text", False)
        show_arrow = self.plot_kwargs.get("show_arrow", False)
        show_uncertainty = self.plot_kwargs.get("show_uncertainty", False)
        show_trajectory = self.plot_kwargs.get("show_trajectory", False)
        show_trail = self.plot_kwargs.get("show_trail", False)
        show_sensor = self.plot_kwargs.get("show_sensor", True)
        show_fov = self.plot_kwargs.get("show_fov", False)
        trail_freq = self.plot_kwargs.get("trail_freq", 2)
        goal_color = self.plot_kwargs.get("goal_color", self.color)

        self.plot_object(ax, **kwargs)

        if show_goal:
            self.plot_goal(ax, goal_color)

        if show_text:
            self.plot_text(ax)

        if show_arrow:
            self.plot_arrow(ax, **self.plot_kwargs)

        if show_uncertainty:
            self.plot_uncertainty(ax, **self.plot_kwargs)

        if show_trajectory:
            self.plot_trajectory(ax, **self.plot_kwargs)

        if show_trail and world_param.count % trail_freq == 0:
            self.plot_trail(ax, **self.plot_kwargs)

        if show_sensor:
            [sensor.plot(ax, **self.plot_kwargs) for sensor in self.sensors]

        if show_fov:
            self.plot_fov(ax, **self.plot_kwargs)

    def plot_object(self, ax, **kwargs):
        """
        Plot the object itself.

        Args:
            ax: Matplotlib axis.
            **kwargs: Additional plotting options.
        """
        if self.description is None or isinstance(ax, Axes3D):
            x = self.state_re[0, 0]
            y = self.state_re[1, 0]

            if self.shape == "circle":
                object_patch = mpl.patches.Circle(
                    xy=(x, y), radius=self.radius, color=self.color
                )
                object_patch.set_zorder(3)

                if isinstance(ax, Axes3D):
                    art3d.patch_2d_to_3d(object_patch, z=self.z, zdir="z")

                ax.add_patch(object_patch)

            elif self.shape == "polygon" or self.shape == "rectangle":
                object_patch = mpl.patches.Polygon(xy=self.vertices.T, color=self.color)
                object_patch.set_zorder(3)

                if isinstance(ax, Axes3D):
                    art3d.patch_2d_to_3d(object_patch, z=self.z)

                ax.add_patch(object_patch)

            elif self.shape == "linestring":

                if isinstance(ax, Axes3D):
                    object_patch = Line3D(
                        self.vertices[0, :],
                        self.vertices[1, :],
                        zs=self.z * np.ones((3,)),
                        color=self.color,
                    )
                else:
                    object_patch = mpl.lines.Line2D(
                        self.vertices[0, :], self.vertices[1, :], color=self.color
                    )
                object_patch.set_zorder(3)
                ax.add_line(object_patch)

            elif self.shape == "map":
                return

            self.plot_patch_list.append(object_patch)

        else:
            self.plot_object_image(ax, self.description, **kwargs)

    def plot_object_image(self, ax, description, **kwargs):

        # x = self.vertices[0, 0]
        # y = self.vertices[1, 0]

        start_x = self.vertices[0, 0]
        start_y = self.vertices[1, 0]
        r_phi = self.state[2, 0]
        r_phi_ang = 180 * r_phi / pi

        robot_image_path = path_manager.root_path + "/world/description/" + description
        robot_img_read = image.imread(robot_image_path)

        robot_img = ax.imshow(
            robot_img_read,
            extent=[start_x, start_x + self.length, start_y, start_y + self.width],
        )
        trans_data = (
            mtransforms.Affine2D().rotate_deg_around(start_x, start_y, r_phi_ang)
            + ax.transData
        )
        robot_img.set_transform(trans_data)

        self.plot_patch_list.append(robot_img)

    def plot_trajectory(self, ax, keep_length=0, **kwargs):
        """
        Plot the trajectory of the object.

        Args:
            ax: Matplotlib axis.
            keep_length (int): Number of steps to keep in the plot.
            **kwargs: Additional plotting options.
        """
        traj_color = kwargs.get("traj_color", self.color)
        traj_style = kwargs.get("traj_style", "-")
        traj_width = kwargs.get("traj_width", self.width)
        traj_alpha = kwargs.get("traj_alpha", 0.5)

        x_list = [t[0, 0] for t in self.trajectory[-keep_length:]]
        y_list = [t[1, 0] for t in self.trajectory[-keep_length:]]

        linewidth = linewidth_from_data_units(traj_width, ax, "y")

        if isinstance(ax, Axes3D):
            linewidth = traj_width * 10

        solid_capstyle = "round" if self.shape == "circle" else "butt"

        self.plot_line_list.append(
            ax.plot(
                x_list,
                y_list,
                color=traj_color,
                linestyle=traj_style,
                linewidth=linewidth,
                solid_joinstyle="round",
                solid_capstyle=solid_capstyle,
                alpha=traj_alpha,
            )
        )

    def plot_goal(self, ax, goal_color="r"):
        """
        Plot the goal position of the object.

        Args:
            ax: Matplotlib axis.
            goal_color (str): Color of the goal marker.
        """
        goal_x = self.goal_re[0, 0]
        goal_y = self.goal_re[1, 0]

        goal_circle = mpl.patches.Circle(
            xy=(goal_x, goal_y), radius=self.radius, color=goal_color, alpha=0.5
        )

        if isinstance(ax, Axes3D):
            art3d.patch_2d_to_3d(goal_circle, z=self.z)

        goal_circle.set_zorder(1)
        ax.add_patch(goal_circle)

        self.plot_patch_list.append(goal_circle)

    def plot_text(self, ax, **kwargs):
        """
        To be completed.
        """
        pass

    def plot_arrow(
        self, ax, arrow_length=0.4, arrow_width=0.6, arrow_color="gold", **kwargs
    ):
        """
        Plot an arrow indicating the velocity orientation of the object.

        Args:
            ax: Matplotlib axis.
            arrow_length (float): Length of the arrow.
            arrow_width (float): Width of the arrow.
            **kwargs: Additional plotting options.
        """
        x = self.state_re[0][0]
        y = self.state_re[1][0]

        theta = (
            atan2(self.velocity_xy[1, 0], self.velocity_xy[0, 0])
            if self.kinematics == "omni"
            else self.state_re[2][0]
        )

        arrow = mpl.patches.Arrow(
            x,
            y,
            arrow_length * cos(theta),
            arrow_length * sin(theta),
            width=arrow_width,
            color=arrow_color,
        )

        if isinstance(ax, Axes3D):
            art3d.patch_2d_to_3d(arrow, z=self.z)

        arrow.set_zorder(3)
        ax.add_patch(arrow)

        self.plot_patch_list.append(arrow)

    def plot_trail(self, ax, **kwargs):
        """
        Plot the trail of the object.

        Args:
            ax: Matplotlib axis.
            **kwargs: Additional plotting options.
        """
        trail_type = kwargs.get("trail_type", self.shape)
        trail_edgecolor = kwargs.get("edgecolor", self.color)
        trail_linewidth = kwargs.get("linewidth", 0.8)
        trail_alpha = kwargs.get("trail_alpha", 0.7)
        trail_fill = kwargs.get("trail_fill", False)
        trail_color = kwargs.get("trail_color", self.color)

        r_phi_ang = 180 * self.state[2, 0] / pi

        if trail_type == "rectangle" or trail_type == "polygon":
            start_x = self.vertices[0, 0]
            start_y = self.vertices[1, 0]

            car_rect = mpl.patches.Rectangle(
                xy=(start_x, start_y),
                width=self.length,
                height=self.width,
                angle=r_phi_ang,
                edgecolor=trail_edgecolor,
                fill=False,
                alpha=trail_alpha,
                linewidth=trail_linewidth,
                facecolor=trail_color,
            )

            if isinstance(ax, Axes3D):
                art3d.patch_2d_to_3d(car_rect, z=self.z)

            ax.add_patch(car_rect)

        elif trail_type == "circle":
            car_circle = mpl.patches.Circle(
                xy=self.centroid,
                radius=self.radius,
                edgecolor=trail_edgecolor,
                fill=trail_fill,
                alpha=trail_alpha,
                facecolor=trail_color,
            )

            if isinstance(ax, Axes3D):
                art3d.patch_2d_to_3d(car_circle, z=self.z)

            ax.add_patch(car_circle)

    def plot_fov(self, ax, **kwargs):
        """
        Plot the field of view of the object.

        Args:
            ax: Matplotlib axis.
            **kwargs: Additional plotting options.
                fov_color (str): Color of the field of view. Default is 'lightblue'.
                fov_edge_color (str): Edge color of the field of view. Default is 'blue'.
        """

        fov_color = kwargs.get("fov_color", "lightblue")
        fov_edge_color = kwargs.get("fov_edge_color", "blue")

        direction = self.state[2, 0] if self.state_dim >= 3 else 0
        position = self.state[:2, 0]

        start_angle = direction - self.fov / 2
        end_angle = direction + self.fov / 2

        start_degree = 180 * start_angle / pi
        end_degree = 180 * end_angle / pi

        fov_wedge = Wedge(
            position,
            self.fov_radius,
            start_degree,
            end_degree,
            facecolor=fov_color,
            alpha=0.5,
            edgecolor=fov_edge_color,
        )

        ax.add_patch(fov_wedge)

        self.plot_patch_list.append(fov_wedge)

    def plot_uncertainty(self, ax, **kwargs):
        """
        To be completed.
        """
        pass

    def plot_clear(self):
        """
        Clear all plotted elements from the axis.
        """
        [patch.remove() for patch in self.plot_patch_list]
        [line.pop(0).remove() for line in self.plot_line_list]
        [text.remove() for text in self.plot_text_list]

        self.plot_patch_list = []
        self.plot_line_list = []
        self.plot_text_list = []

        [sensor.plot_clear() for sensor in self.sensors]

    def done(self):
        """
        Check if the object has completed its task.

        Returns:
            bool: True if the task is done, False otherwise.
        """
        if self.stop_flag or self.arrive_flag:
            return True
        else:
            return False

    def reset(self):
        """
        Reset the object to its initial state.
        """
        self._state = self._init_state.copy()
        self._goal = self._init_goal.copy()
        self._velocity = self._init_velocity.copy()

        self.collision_flag = False
        self.arrive_flag = False
        self.stop_flag = False
        self.trajectory = []

    def get_vel_range(self):
        """
        Get the velocity range considering acceleration limits.

        Returns:
            tuple: Minimum and maximum velocities.
        """
        min_vel = np.maximum(
            self.vel_min, self._velocity - self.info.acce * world_param.step_time
        )
        max_vel = np.minimum(
            self.vel_max, self._velocity + self.info.acce * world_param.step_time
        )

        return min_vel, max_vel

    def get_info(self):
        """
        Get object information.

        Returns:
            ObjectInfo: Information about the object.
        """
        return self.info

    def get_obstacle_info(self):
        """
        Get information about the object as an obstacle.

        Returns:
            ObstacleInfo: Obstacle-related information, including state, vertices, velocity, and radius.
        """
        return ObstacleInfo(
            self.state[:2, :],
            self.vertices[:, :-1],
            self._velocity,
            self.radius,
            self.G,
            self.h,
            self.cone_type,
            self.convex_flag,
        )

    def get_init_Gh(self):
        """
        Get the generalized inequality matrices G and h for the convex object's.

        Returns:
            G matrix and h vector.
        """
        return self.gf.get_init_Gh()

    @property
    def name(self):
        return self.info.role + "_" + str(self.id)

    @property
    def shape(self):
        return self.gf.name

    @property
    def z(self):
        return self.state[2, 0] if self.state_dim >= 6 else 0

    @property
    def kinematics(self):
        return self.kf.name if self.kf is not None else None

    @property
    def geometry(self):
        return self._geometry

    @property
    def centroid(self):
        return self._geometry.centroid.coords._coords.T

    @property
    def id(self):
        return self._id

    @property
    def state(self):
        return self._state

    @property
    def velocity(self):
        return self._velocity

    @property
    def goal(self):
        return self._goal

    @property
    def position(self):
        return self._state[:2]

    @property
    def radius(self):
        return self.gf.radius

    @property
    def length(self):
        return self.gf.length

    @property
    def width(self):
        return self.gf.width

    @property
    def wheelbase(self):
        return self.gf.wheelbase

    @property
    def radius_extend(self):
        return self.radius + 0.1

    @property
    def arrive(self):
        return self.arrive_flag

    @property
    def collision(self):
        return self.collision_flag

    @property
    def ineq_Ab(self):
        return self.get_inequality_Ab()

    @property
    def vertices(self):
        return self.gf.vertices

    @property
    def external_objects(self):
        """
        The environment objects that are not the self object.
        """

        return [obj for obj in env_param.objects if self.id != obj.id]

    @property
    def ego_object(self):
        return self

    @property
    def desired_omni_vel(self, goal_threshold=0.1):
        """
        Calculate the desired omnidirectional velocity.

        Args:
            goal_threshold (float): Threshold for goal proximity.

        Returns:
            np.ndarray: Desired velocity [vx, vy].
        """
        dis, radian = relative_position(self.state, self.goal)

        if dis > goal_threshold:
            vx = self.vel_max[0, 0] * cos(radian)
            vy = self.vel_max[1, 0] * sin(radian)
        else:
            vx = 0
            vy = 0

        return np.array([[vx], [vy]])

    @property
    def rvo_neighbors(self):
        """
        Get the list of RVO neighbors.
        Returns:
            list: List of RVO neighbor states [x, y, vx, vy, radius].
        """
        return [
            obj.rvo_neighbor_state for obj in env_param.objects if self.id != obj.id
        ]

    @property
    def rvo_neighbor_state(self):
        """
        Get the RVO state for this object.

        Returns:
            list: State [x, y, vx, vy, radius].
        """
        return [
            self.state[0, 0],
            self.state[1, 0],
            self.velocity_xy[0, 0],
            self.velocity_xy[1, 0],
            self.radius_extend,
        ]

    @property
    def rvo_state(self):
        """
        Get the full RVO state including desired velocity.

        Returns:
            list: State [x, y, vx, vy, radius, vx_des, vy_des, theta].
        """
        vx_des, vy_des = self.desired_omni_vel[:, 0]
        return [
            self.state[0, 0],
            self.state[1, 0],
            self.velocity_xy[0, 0],
            self.velocity_xy[1, 0],
            self.radius_extend,
            vx_des,
            vy_des,
            self.state[2, 0],
        ]

    @property
    def velocity_xy(self):
        """
        Get the velocity in x and y directions.

        Returns:
            (2*1) np.ndarray: Velocity [vx, vy].
        """
        if self.kinematics == "omni":
            return self._velocity
        elif self.kinematics == "diff" or self.kinematics == "acker":
            return diff_to_omni(self.state[2, 0], self._velocity)
        else:
            return np.zeros((2, 1))

    @property
    def beh_config(self):
        # behavior config dictory
        return self.obj_behavior.behavior_dict<|MERGE_RESOLUTION|>--- conflicted
+++ resolved
@@ -679,11 +679,7 @@
         """
         self._init_geometry = geometry
 
-<<<<<<< HEAD
-    def set_goal(self, goal: list = [10, 10, 0]):
-=======
     def set_goal(self, goal: list = [10, 10, 0], init: bool = False):
->>>>>>> 1d691b90
         """
         Set the goal of the object.
 
