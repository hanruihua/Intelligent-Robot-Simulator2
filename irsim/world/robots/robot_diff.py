--- conflicted
+++ resolved
@@ -11,16 +11,9 @@
 
 class RobotDiff(ObjectBase):
     def __init__(
-<<<<<<< HEAD
-        self, shape=None, kinematics=None, color="g", state_dim=3, **kwargs
-    ):
-        super(RobotDiff, self).__init__(
-            shape=shape,
-=======
         self, kinematics={'name': "diff"}, color="g", state_dim=3, **kwargs
     ):
         super(RobotDiff, self).__init__(
->>>>>>> d045bdc0
             kinematics=kinematics,
             role="robot",
             color=color,
